/*
 * Licensed to the Apache Software Foundation (ASF) under one
 * or more contributor license agreements.  See the NOTICE file
 * distributed with this work for additional information
 * regarding copyright ownership.  The ASF licenses this file
 * to you under the Apache License, Version 2.0 (the
 * "License"); you may not use this file except in compliance
 * with the License.  You may obtain a copy of the License at
 *
 *   http://www.apache.org/licenses/LICENSE-2.0
 *
 * Unless required by applicable law or agreed to in writing,
 * software distributed under the License is distributed on an
 * "AS IS" BASIS, WITHOUT WARRANTIES OR CONDITIONS OF ANY
 * KIND, either express or implied.  See the License for the
 * specific language governing permissions and limitations
 * under the License.
 */

#include <qpid/dispatch/python_embedded.h>
#include <stdio.h>
#include <string.h>
#include <stdbool.h>
#include <stdlib.h>
#include <qpid/dispatch.h>
#include "dispatch_private.h"
#include "router_private.h"
#include "waypoint_private.h"
#include "entity_cache.h"

static qd_log_source_t *log_source = 0;
static PyObject        *pyRouter   = 0;
static PyObject        *pyTick     = 0;
static PyObject        *pyAdded    = 0;
static PyObject        *pyRemoved  = 0;
static PyObject        *pyLinkLost = 0;

typedef struct {
    PyObject_HEAD
    qd_router_t *router;
} RouterAdapter;


static PyObject *qd_add_router(PyObject *self, PyObject *args)
{
    RouterAdapter *adapter = (RouterAdapter*) self;
    qd_router_t   *router  = adapter->router;
    const char    *address;
    int            router_maskbit;

    if (!PyArg_ParseTuple(args, "si", &address, &router_maskbit))
        return 0;

    qdr_core_add_router(router->router_core, address, router_maskbit);
    qd_tracemask_add_router(router->tracemask, address, router_maskbit);

    Py_INCREF(Py_None);
    return Py_None;
}


static PyObject* qd_del_router(PyObject *self, PyObject *args)
{
    RouterAdapter *adapter = (RouterAdapter*) self;
    qd_router_t   *router  = adapter->router;
    int router_maskbit;

    if (!PyArg_ParseTuple(args, "i", &router_maskbit))
        return 0;

    qdr_core_del_router(router->router_core, router_maskbit);
    qd_tracemask_del_router(router->tracemask, router_maskbit);

    Py_INCREF(Py_None);
    return Py_None;
}


static PyObject* qd_set_link(PyObject *self, PyObject *args)
{
    RouterAdapter *adapter = (RouterAdapter*) self;
    qd_router_t   *router  = adapter->router;
    int            router_maskbit;
    int            link_maskbit;

    if (!PyArg_ParseTuple(args, "ii", &router_maskbit, &link_maskbit))
        return 0;

    qdr_core_set_link(router->router_core, router_maskbit, link_maskbit);
    qd_tracemask_set_link(router->tracemask, router_maskbit, link_maskbit);

    Py_INCREF(Py_None);
    return Py_None;
}


static PyObject* qd_remove_link(PyObject *self, PyObject *args)
{
    RouterAdapter *adapter = (RouterAdapter*) self;
    qd_router_t   *router  = adapter->router;
    int            router_maskbit;

    if (!PyArg_ParseTuple(args, "i", &router_maskbit))
        return 0;

    qdr_core_remove_link(router->router_core, router_maskbit);
    qd_tracemask_remove_link(router->tracemask, router_maskbit);

    Py_INCREF(Py_None);
    return Py_None;
}


static PyObject* qd_set_next_hop(PyObject *self, PyObject *args)
{
    RouterAdapter *adapter = (RouterAdapter*) self;
    qd_router_t   *router  = adapter->router;
    int            router_maskbit;
    int            next_hop_maskbit;

    if (!PyArg_ParseTuple(args, "ii", &router_maskbit, &next_hop_maskbit))
        return 0;

    qdr_core_set_next_hop(router->router_core, router_maskbit, next_hop_maskbit);

    Py_INCREF(Py_None);
    return Py_None;
}


static PyObject* qd_remove_next_hop(PyObject *self, PyObject *args)
{
    RouterAdapter *adapter = (RouterAdapter*) self;
    qd_router_t   *router  = adapter->router;
    int            router_maskbit;

    if (!PyArg_ParseTuple(args, "i", &router_maskbit))
        return 0;

    qdr_core_remove_next_hop(router->router_core, router_maskbit);

    Py_INCREF(Py_None);
    return Py_None;
}


static PyObject* qd_set_valid_origins(PyObject *self, PyObject *args)
{
    RouterAdapter *adapter = (RouterAdapter*) self;
    qd_router_t   *router  = adapter->router;
    int            router_maskbit;
    PyObject      *origin_list;
    Py_ssize_t     idx;
    char          *error = 0;

    if (!PyArg_ParseTuple(args, "iO", &router_maskbit, &origin_list))
        return 0;

    do {
        if (router_maskbit >= qd_bitmask_width() || router_maskbit < 0) {
            error = "Router bit mask out of range";
            break;
        }

        if (!PyList_Check(origin_list)) {
            error = "Expected List as argument 2";
            break;
        }

        Py_ssize_t    origin_count = PyList_Size(origin_list);
        qd_bitmask_t *core_bitmask = qd_bitmask(0);
        int           maskbit;

        for (idx = 0; idx < origin_count; idx++) {
            maskbit = PyInt_AS_LONG(PyList_GetItem(origin_list, idx));
            if (maskbit >= qd_bitmask_width() || maskbit < 0) {
                error = "Origin bit mask out of range";
                break;
            }
        }

        if (error == 0) {
            qd_bitmask_set_bit(core_bitmask, 0);  // This router is a valid origin for all destinations
            for (idx = 0; idx < origin_count; idx++) {
                maskbit = PyInt_AS_LONG(PyList_GetItem(origin_list, idx));
                qd_bitmask_set_bit(core_bitmask, maskbit);
            }
        } else
            qd_bitmask_free(core_bitmask);

        qdr_core_set_valid_origins(router->router_core, router_maskbit, core_bitmask);
    } while (0);

    if (error) {
        PyErr_SetString(PyExc_Exception, error);
        return 0;
    }

    Py_INCREF(Py_None);
    return Py_None;
}


static PyObject* qd_map_destination(PyObject *self, PyObject *args)
{
    RouterAdapter *adapter = (RouterAdapter*) self;
    qd_router_t   *router  = adapter->router;
    const char    *addr_string;
    int            maskbit;

    if (!PyArg_ParseTuple(args, "si", &addr_string, &maskbit))
        return 0;

    if (maskbit >= qd_bitmask_width() || maskbit < 0) {
        PyErr_SetString(PyExc_Exception, "Router bit mask out of range");
        return 0;
    }

    qdr_core_map_destination(router->router_core, maskbit, addr_string);

<<<<<<< HEAD
    sys_mutex_lock(router->lock);
    qd_hash_retrieve(router->addr_hash, iter, (void**) &addr);
    if (!addr) {
        const char *sem_addr = addr_string;
        sem_addr += *sem_addr == 'M' ? 2 : 1;
        qd_field_iterator_t *sem_iter = qd_address_iterator_string(sem_addr, ITER_VIEW_ALL);
        addr = qd_address(router_semantics_for_addr(router, sem_iter, phase, &unused));
        qd_field_iterator_free(sem_iter);
        qd_hash_insert(router->addr_hash, iter, addr, &addr->hash_handle);
        DEQ_ITEM_INIT(addr);
        DEQ_INSERT_TAIL(router->addrs, addr);
        qd_entity_cache_add(QD_ROUTER_ADDRESS_TYPE, addr);
    }
    qd_field_iterator_free(iter);

    qd_router_node_t *rnode = router->routers_by_mask_bit[maskbit];
    qd_router_add_node_ref_LH(&addr->rnodes, rnode);

    //
    // If the address has an associated waypoint, notify the waypoint module of the changes.
    //
    if (addr->waypoint)
        qd_waypoint_address_updated_LH(router->qd, addr);

    sys_mutex_unlock(router->lock);
=======
>>>>>>> 620d779a
    Py_INCREF(Py_None);
    return Py_None;
}


static PyObject* qd_unmap_destination(PyObject *self, PyObject *args)
{
    RouterAdapter *adapter = (RouterAdapter*) self;
    qd_router_t   *router  = adapter->router;
    const char    *addr_string;
    int            maskbit;

    if (!PyArg_ParseTuple(args, "si", &addr_string, &maskbit))
        return 0;

    if (maskbit >= qd_bitmask_width() || maskbit < 0) {
        PyErr_SetString(PyExc_Exception, "Router bit mask out of range");
        return 0;
    }

    qdr_core_unmap_destination(router->router_core, maskbit, addr_string);

    Py_INCREF(Py_None);
    return Py_None;
}

static PyObject* qd_get_agent(PyObject *self, PyObject *args) {
    RouterAdapter *adapter = (RouterAdapter*) self;
    PyObject *agent = adapter->router->qd->agent;
    if (agent) {
        Py_INCREF(agent);
        return agent;
    }
    Py_RETURN_NONE;
}

static PyMethodDef RouterAdapter_methods[] = {
    {"add_router",          qd_add_router,        METH_VARARGS, "A new remote/reachable router has been discovered"},
    {"del_router",          qd_del_router,        METH_VARARGS, "We've lost reachability to a remote router"},
    {"set_link",            qd_set_link,          METH_VARARGS, "Set the link for a neighbor router"},
    {"remove_link",         qd_remove_link,       METH_VARARGS, "Remove the link for a neighbor router"},
    {"set_next_hop",        qd_set_next_hop,      METH_VARARGS, "Set the next hop for a remote router"},
    {"remove_next_hop",     qd_remove_next_hop,   METH_VARARGS, "Remove the next hop for a remote router"},
    {"set_valid_origins",   qd_set_valid_origins, METH_VARARGS, "Set the valid origins for a remote router"},
    {"map_destination",     qd_map_destination,   METH_VARARGS, "Add a newly discovered destination mapping"},
    {"unmap_destination",   qd_unmap_destination, METH_VARARGS, "Delete a destination mapping"},
    {"get_agent",           qd_get_agent,         METH_VARARGS, "Get the management agent"},
    {0, 0, 0, 0}
};

static PyTypeObject RouterAdapterType = {
    PyObject_HEAD_INIT(0)
    0,                         /* ob_size*/
    "dispatch.RouterAdapter",  /* tp_name*/
    sizeof(RouterAdapter),     /* tp_basicsize*/
    0,                         /* tp_itemsize*/
    0,                         /* tp_dealloc*/
    0,                         /* tp_print*/
    0,                         /* tp_getattr*/
    0,                         /* tp_setattr*/
    0,                         /* tp_compare*/
    0,                         /* tp_repr*/
    0,                         /* tp_as_number*/
    0,                         /* tp_as_sequence*/
    0,                         /* tp_as_mapping*/
    0,                         /* tp_hash */
    0,                         /* tp_call*/
    0,                         /* tp_str*/
    0,                         /* tp_getattro*/
    0,                         /* tp_setattro*/
    0,                         /* tp_as_buffer*/
    Py_TPFLAGS_DEFAULT,        /* tp_flags*/
    "Dispatch Router Adapter", /* tp_doc */
    0,                         /* tp_traverse */
    0,                         /* tp_clear */
    0,                         /* tp_richcompare */
    0,                         /* tp_weaklistoffset */
    0,                         /* tp_iter */
    0,                         /* tp_iternext */
    RouterAdapter_methods,     /* tp_methods */
    0,                         /* tp_members */
    0,                         /* tp_getset */
    0,                         /* tp_base */
    0,                         /* tp_dict */
    0,                         /* tp_descr_get */
    0,                         /* tp_descr_set */
    0,                         /* tp_dictoffset */
    0,                         /* tp_init */
    0,                         /* tp_alloc */
    0,                         /* tp_new */
    0,                         /* tp_free */
    0,                         /* tp_is_gc */
    0,                         /* tp_bases */
    0,                         /* tp_mro */
    0,                         /* tp_cache */
    0,                         /* tp_subclasses */
    0,                         /* tp_weaklist */
    0,                         /* tp_del */
    0                          /* tp_version_tag */
};


static void qd_router_mobile_added(void *context, const char *address_hash)
{
    qd_router_t *router = (qd_router_t*) context;
    PyObject    *pArgs;
    PyObject    *pValue;

    if (pyAdded && router->router_mode == QD_ROUTER_MODE_INTERIOR) {
        qd_python_lock_state_t lock_state = qd_python_lock();
        pArgs = PyTuple_New(1);
        PyTuple_SetItem(pArgs, 0, PyString_FromString(address_hash));
        pValue = PyObject_CallObject(pyAdded, pArgs);
        qd_error_py();
        Py_DECREF(pArgs);
        Py_XDECREF(pValue);
        qd_python_unlock(lock_state);
    }
}


static void qd_router_mobile_removed(void *context, const char *address_hash)
{
    qd_router_t *router = (qd_router_t*) context;
    PyObject    *pArgs;
    PyObject    *pValue;

    if (pyRemoved && router->router_mode == QD_ROUTER_MODE_INTERIOR) {
        qd_python_lock_state_t lock_state = qd_python_lock();
        pArgs = PyTuple_New(1);
        PyTuple_SetItem(pArgs, 0, PyString_FromString(address_hash));
        pValue = PyObject_CallObject(pyRemoved, pArgs);
        qd_error_py();
        Py_DECREF(pArgs);
        Py_XDECREF(pValue);
        qd_python_unlock(lock_state);
    }
}


static void qd_router_link_lost(void *context, int link_mask_bit)
{
    qd_router_t *router = (qd_router_t*) context;
    PyObject    *pArgs;
    PyObject    *pValue;

    if (pyRemoved && router->router_mode == QD_ROUTER_MODE_INTERIOR) {
        qd_python_lock_state_t lock_state = qd_python_lock();
        pArgs = PyTuple_New(1);
        PyTuple_SetItem(pArgs, 0, PyInt_FromLong((long) link_mask_bit));
        pValue = PyObject_CallObject(pyLinkLost, pArgs);
        qd_error_py();
        Py_DECREF(pArgs);
        Py_XDECREF(pValue);
        qd_python_unlock(lock_state);
    }
}


qd_error_t qd_router_python_setup(qd_router_t *router)
{
    qd_error_clear();
    log_source = qd_log_source("ROUTER");

    qdr_core_route_table_handlers(router->router_core,
                                  router,
                                  qd_router_mobile_added,
                                  qd_router_mobile_removed,
                                  qd_router_link_lost);

    //
    // If we are not operating as an interior router, don't start the
    // router module.
    //
    if (router->router_mode != QD_ROUTER_MODE_INTERIOR)
        return QD_ERROR_NONE;

    PyObject *pDispatchModule = qd_python_module();
    RouterAdapterType.tp_new = PyType_GenericNew;
    PyType_Ready(&RouterAdapterType);
    QD_ERROR_PY_RET();

    PyTypeObject *raType = &RouterAdapterType;
    Py_INCREF(raType);
    PyModule_AddObject(pDispatchModule, "RouterAdapter", (PyObject*) &RouterAdapterType);

    //
    // Attempt to import the Python Router module
    //
    PyObject* pId;
    PyObject* pArea;
    PyObject* pMaxRouters;
    PyObject* pModule;
    PyObject* pClass;
    PyObject* pArgs;

    pModule = PyImport_ImportModule("qpid_dispatch_internal.router"); QD_ERROR_PY_RET();
    pClass = PyObject_GetAttrString(pModule, "RouterEngine");
    Py_DECREF(pModule);
    QD_ERROR_PY_RET();

    PyObject *adapterType     = PyObject_GetAttrString(pDispatchModule, "RouterAdapter");  QD_ERROR_PY_RET();
    PyObject *adapterInstance = PyObject_CallObject(adapterType, 0); QD_ERROR_PY_RET();

    ((RouterAdapter*) adapterInstance)->router = router;

    //
    // Constructor Arguments for RouterEngine
    //
    pArgs = PyTuple_New(4);

    // arg 0: adapter instance
    PyTuple_SetItem(pArgs, 0, adapterInstance);

    // arg 1: router_id
    pId = PyString_FromString(router->router_id);
    PyTuple_SetItem(pArgs, 1, pId);

    // arg 2: area_id
    pArea = PyString_FromString(router->router_area);
    PyTuple_SetItem(pArgs, 2, pArea);

    // arg 3: max_routers
    pMaxRouters = PyInt_FromLong((long) qd_bitmask_width());
    PyTuple_SetItem(pArgs, 3, pMaxRouters);

    //
    // Instantiate the router
    //
    pyRouter = PyInstance_New(pClass, pArgs, 0);
    Py_DECREF(pArgs);
    Py_DECREF(adapterType);
    QD_ERROR_PY_RET();

    pyTick = PyObject_GetAttrString(pyRouter, "handleTimerTick"); QD_ERROR_PY_RET();
    pyAdded = PyObject_GetAttrString(pyRouter, "addressAdded"); QD_ERROR_PY_RET();
    pyRemoved = PyObject_GetAttrString(pyRouter, "addressRemoved"); QD_ERROR_PY_RET();
    pyLinkLost = PyObject_GetAttrString(pyRouter, "linkLost"); QD_ERROR_PY_RET();
    return qd_error_code();
}

void qd_router_python_free(qd_router_t *router) {
    // empty
}


qd_error_t qd_pyrouter_tick(qd_router_t *router)
{
    qd_error_clear();
    qd_error_t err = QD_ERROR_NONE;

    PyObject *pArgs;
    PyObject *pValue;

    if (pyTick && router->router_mode == QD_ROUTER_MODE_INTERIOR) {
        qd_python_lock_state_t lock_state = qd_python_lock();
        pArgs  = PyTuple_New(0);
        pValue = PyObject_CallObject(pyTick, pArgs);
        Py_DECREF(pArgs);
        Py_XDECREF(pValue);
        err = qd_error_py();
        qd_python_unlock(lock_state);
    }
    return err;
}
<|MERGE_RESOLUTION|>--- conflicted
+++ resolved
@@ -218,34 +218,6 @@
 
     qdr_core_map_destination(router->router_core, maskbit, addr_string);
 
-<<<<<<< HEAD
-    sys_mutex_lock(router->lock);
-    qd_hash_retrieve(router->addr_hash, iter, (void**) &addr);
-    if (!addr) {
-        const char *sem_addr = addr_string;
-        sem_addr += *sem_addr == 'M' ? 2 : 1;
-        qd_field_iterator_t *sem_iter = qd_address_iterator_string(sem_addr, ITER_VIEW_ALL);
-        addr = qd_address(router_semantics_for_addr(router, sem_iter, phase, &unused));
-        qd_field_iterator_free(sem_iter);
-        qd_hash_insert(router->addr_hash, iter, addr, &addr->hash_handle);
-        DEQ_ITEM_INIT(addr);
-        DEQ_INSERT_TAIL(router->addrs, addr);
-        qd_entity_cache_add(QD_ROUTER_ADDRESS_TYPE, addr);
-    }
-    qd_field_iterator_free(iter);
-
-    qd_router_node_t *rnode = router->routers_by_mask_bit[maskbit];
-    qd_router_add_node_ref_LH(&addr->rnodes, rnode);
-
-    //
-    // If the address has an associated waypoint, notify the waypoint module of the changes.
-    //
-    if (addr->waypoint)
-        qd_waypoint_address_updated_LH(router->qd, addr);
-
-    sys_mutex_unlock(router->lock);
-=======
->>>>>>> 620d779a
     Py_INCREF(Py_None);
     return Py_None;
 }
