--- conflicted
+++ resolved
@@ -509,12 +509,6 @@
     pn_connection_t *conn      = qd_connection_pn(qd_conn);
 
     switch (event) {
-<<<<<<< HEAD
-    case QD_CONN_EVENT_LISTENER_OPEN:  open_handler(container, qd_conn, QD_INCOMING, conn_context);   break;
-    case QD_CONN_EVENT_CONNECTOR_OPEN: open_handler(container, qd_conn, QD_OUTGOING, conn_context);   break;
-    case QD_CONN_EVENT_CLOSE:          return close_handler(container, conn_context, conn, qd_conn);
-    case QD_CONN_EVENT_WRITABLE:       return writable_handler(conn_context, conn, qd_conn);
-=======
     case QD_CONN_EVENT_LISTENER_OPEN:
         open_handler(container, qd_conn, QD_INCOMING, conn_context);
         return 1;
@@ -528,7 +522,6 @@
 
     case QD_CONN_EVENT_WRITABLE:
         return writable_handler(container, conn, qd_conn);
->>>>>>> 620d779a
     }
 
     return 0;
